--- conflicted
+++ resolved
@@ -14,7 +14,7 @@
 commands =
     # NOTE: you can run any command line tool here - not just tests
     pytest --cov lookatme --cov-report term-missing {posargs}
-<<<<<<< HEAD
+    bash -c "coveralls || true"
 
 
 [testenv:docs]
@@ -22,7 +22,4 @@
 deps = -r requirements.txt
     sphinx
 commands =
-    sphinx-build docs/source docs/build/html
-=======
-    bash -c "coveralls || true"
->>>>>>> aeed2b8d
+    sphinx-build docs/source docs/build/html