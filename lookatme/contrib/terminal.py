"""
This module defines a built-in contrib module that enables terminal embedding
within a slide.
"""


from marshmallow import fields, Schema
import os
import re
import shlex
import signal
import urwid
import yaml


import lookatme.render
from lookatme.exceptions import IgnoredByContrib
import lookatme.config


class YamlRender:
    loads = lambda data: yaml.safe_load(data)
    dumps = lambda data: yaml.safe_dump(data)


class TerminalExSchema(Schema):
    """The schema used for ``terminal-ex`` code blocks.
    """
    command = fields.Str()
    rows = fields.Int(default=10, missing=10)
    init_text = fields.Str(default=None, missing=None)
    init_wait = fields.Str(default=None, missing=None)
    init_codeblock = fields.Bool(default=True, missing=True)
    init_codeblock_lang = fields.Str(default="text", missing="text")

    class Meta:
        render_module = YamlRender


CREATED_TERMS = []


def render_code(token, body, stack, loop):
    lang = token["lang"] or ""

    numbered_term_match = re.match(r'terminal(\d+)', lang)
    if lang != "terminal-ex" and numbered_term_match is None:
        raise IgnoredByContrib

    if numbered_term_match is not None:
        term_data = TerminalExSchema().load({
            "command": token["text"].strip(),
            "rows": int(numbered_term_match.group(1)),
            "init_codeblock": False,
        })

    else:
        term_data = TerminalExSchema().loads(token["text"])

        if term_data["init_text"] is not None and term_data["init_wait"] is not None:
            orig_command = term_data["command"]
            term_data["command"] = " ".join([shlex.quote(x) for x in [
                "expect", "-c", ";".join([
                   'spawn -noecho {}'.format(term_data["command"]),
                    'expect {{{}}}'.format(term_data["init_wait"]),
                    'send {{{}}}'.format(term_data["init_text"]),
                    'interact',
                    'exit',
                ])
            ]])
            

    term = urwid.Terminal(
        shlex.split(term_data["command"].strip()),
        main_loop=loop,
        encoding="utf8",
    )
    CREATED_TERMS.append(term)

<<<<<<< HEAD
    res = urwid.LineBox(urwid.BoxAdapter(term, height=rows))
    res.no_cache = ["render"]
=======
    line_box = urwid.LineBox(urwid.BoxAdapter(term, height=term_data["rows"]))
>>>>>>> 28d157d8

    res = []

    if term_data["init_codeblock"] is True:
        fake_token = {
            "text": term_data["init_text"],
            "lang": term_data["init_codeblock_lang"],
        }
        res += lookatme.render.markdown_block.render_code(
            fake_token, body, stack, loop
        )
    
    res += [
        urwid.Divider(),
        line_box,
        urwid.Divider(),
    ]

    return res


def shutdown():
    for idx, term in enumerate(CREATED_TERMS):
        lookatme.config.LOG.debug(f"Terminating terminal {idx+1}/{len(CREATED_TERMS)}")
        if term.pid is not None:
            term.terminate()<|MERGE_RESOLUTION|>--- conflicted
+++ resolved
@@ -77,12 +77,8 @@
     )
     CREATED_TERMS.append(term)
 
-<<<<<<< HEAD
-    res = urwid.LineBox(urwid.BoxAdapter(term, height=rows))
-    res.no_cache = ["render"]
-=======
     line_box = urwid.LineBox(urwid.BoxAdapter(term, height=term_data["rows"]))
->>>>>>> 28d157d8
+    line_box.no_cache = ["render"]
 
     res = []
 
